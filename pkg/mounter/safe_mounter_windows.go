// +build windows

/*
Copyright 2020 The Kubernetes Authors.

Licensed under the Apache License, Version 2.0 (the "License");
you may not use this file except in compliance with the License.
You may obtain a copy of the License at

    http://www.apache.org/licenses/LICENSE-2.0

Unless required by applicable law or agreed to in writing, software
distributed under the License is distributed on an "AS IS" BASIS,
WITHOUT WARRANTIES OR CONDITIONS OF ANY KIND, either express or implied.
See the License for the specific language governing permissions and
limitations under the License.
*/

package mounter

import (
	"context"
	"fmt"
	"os"
	"strconv"
	"strings"

	disk "github.com/kubernetes-csi/csi-proxy/client/api/disk/v1"
	diskclient "github.com/kubernetes-csi/csi-proxy/client/groups/disk/v1"

	fs "github.com/kubernetes-csi/csi-proxy/client/api/filesystem/v1"
	fsclient "github.com/kubernetes-csi/csi-proxy/client/groups/filesystem/v1"

	volume "github.com/kubernetes-csi/csi-proxy/client/api/volume/v1"
	volumeclient "github.com/kubernetes-csi/csi-proxy/client/groups/volume/v1"

	"k8s.io/klog/v2"
	"k8s.io/mount-utils"
	utilexec "k8s.io/utils/exec"
)

// CSIProxyMounter extends the mount.Interface interface with CSI Proxy methods.
type CSIProxyMounter interface {
	mount.Interface

	FormatAndMount(source, target, fstype string, options []string) error
	ExistsPath(path string) (bool, error)
	Rmdir(path string) error
	Rescan() error
	FindDiskByLun(lun string) (string, error)
	GetDeviceNameFromMount(mountPath, pluginMountDir string) (string, error)
	GetVolumeSizeInBytes(devicePath string) (int64, error)
	ResizeVolume(devicePath string) error
}

var _ CSIProxyMounter = &csiProxyMounter{}

type csiProxyMounter struct {
	FsClient     *fsclient.Client
	DiskClient   *diskclient.Client
	VolumeClient *volumeclient.Client
}

func normalizeWindowsPath(path string) string {
	normalizedPath := strings.Replace(path, "/", "\\", -1)
	if strings.HasPrefix(normalizedPath, "\\") {
		normalizedPath = "c:" + normalizedPath
	}
	return normalizedPath
}

// Mount just creates a soft link at target pointing to source.
func (mounter *csiProxyMounter) Mount(source string, target string, fstype string, options []string) error {
	// Mount is called after the format is done.
	// TODO: Confirm that fstype is empty.
	linkRequest := &fs.CreateSymlinkRequest{
		SourcePath: normalizeWindowsPath(source),
		TargetPath: normalizeWindowsPath(target),
	}
	_, err := mounter.FsClient.CreateSymlink(context.Background(), linkRequest)
	if err != nil {
		return err
	}
	return nil
}

// Rmdir - delete the given directory
// TODO: Call separate rmdir for pod context and plugin context. v1alpha1 for CSI
//       proxy does a relaxed check for prefix as c:\var\lib\kubelet, so we can do
//       rmdir with either pod or plugin context.
func (mounter *csiProxyMounter) Rmdir(path string) error {
	rmdirRequest := &fs.RmdirRequest{
		Path:  normalizeWindowsPath(path),
		Force: true,
	}
	_, err := mounter.FsClient.Rmdir(context.Background(), rmdirRequest)
	if err != nil {
		return err
	}
	return nil
}

// Unmount - Removes the directory - equivalent to unmount on Linux.
func (mounter *csiProxyMounter) Unmount(target string) error {
	// WriteVolumeCache before unmount
	response, err := mounter.VolumeClient.GetVolumeIDFromTargetPath(context.Background(), &volume.GetVolumeIDFromTargetPathRequest{TargetPath: target})
	if err != nil || response == nil {
		klog.Warningf("GetVolumeIDFromTargetPath(%s) failed with error: %v, response: %v", target, err, response)
	} else {
		request := &volume.WriteVolumeCacheRequest{
			VolumeId: response.VolumeId,
		}
		if res, err := mounter.VolumeClient.WriteVolumeCache(context.Background(), request); err != nil {
			klog.Warningf("WriteVolumeCache(%s) failed with error: %v, response: %v", response.VolumeId, err, res)
		}
	}
	return mounter.Rmdir(target)
}

func (mounter *csiProxyMounter) List() ([]mount.MountPoint, error) {
	return []mount.MountPoint{}, fmt.Errorf("List not implemented for csiProxyMounter")
}

func (mounter *csiProxyMounter) IsMountPointMatch(mp mount.MountPoint, dir string) bool {
	return mp.Path == dir
}

// IsLikelyMountPoint - If the directory does not exists, the function will return os.ErrNotExist error.
//   If the path exists, call to CSI proxy will check if its a link, if its a link then existence of target
//   path is checked.
func (mounter *csiProxyMounter) IsLikelyNotMountPoint(path string) (bool, error) {
	isExists, err := mounter.ExistsPath(path)
	if err != nil {
		return false, err
	}

	if !isExists {
		return true, os.ErrNotExist
	}

	response, err := mounter.FsClient.IsSymlink(context.Background(),
		&fs.IsSymlinkRequest{
			Path: normalizeWindowsPath(path),
		})
	if err != nil {
		return false, err
	}
	return !response.IsSymlink, nil
}

func (mounter *csiProxyMounter) PathIsDevice(pathname string) (bool, error) {
	return false, fmt.Errorf("PathIsDevice not implemented for csiProxyMounter")
}

func (mounter *csiProxyMounter) DeviceOpened(pathname string) (bool, error) {
	return false, fmt.Errorf("DeviceOpened not implemented for csiProxyMounter")
}

// GetDeviceNameFromMount returns the volume ID for a mount path.
<<<<<<< HEAD
func (mounter *csiProxyMounter) GetDeviceNameFromMount(mountPath, pluginMountDir string) (string, error) {
=======
func (mounter *CSIProxyMounter) GetDeviceNameFromMount(mountPath, pluginMountDir string) (string, error) {
>>>>>>> c5e9bffb
	req := &volume.GetVolumeIDFromTargetPathRequest{TargetPath: normalizeWindowsPath(mountPath)}
	resp, err := mounter.VolumeClient.GetVolumeIDFromTargetPath(context.Background(), req)
	if err != nil {
		return "", err
	}

	return resp.VolumeId, nil
}

func (mounter *csiProxyMounter) MakeRShared(path string) error {
	return fmt.Errorf("MakeRShared not implemented for csiProxyMounter")
}

func (mounter *csiProxyMounter) MakeFile(pathname string) error {
	return fmt.Errorf("MakeFile not implemented for csiProxyMounter")
}

// MakeDir - Creates a directory. The CSI proxy takes in context information.
// Currently the make dir is only used from the staging code path, hence we call it
// with Plugin context..
func (mounter *csiProxyMounter) MakeDir(pathname string) error {
	mkdirReq := &fs.MkdirRequest{
		Path: normalizeWindowsPath(pathname),
	}
	_, err := mounter.FsClient.Mkdir(context.Background(), mkdirReq)
	if err != nil {
		klog.Infof("Error: %v", err)
		return err
	}

	return nil
}

// ExistsPath - Checks if a path exists. Unlike util ExistsPath, this call does not perform follow link.
func (mounter *csiProxyMounter) ExistsPath(path string) (bool, error) {
	isExistsResponse, err := mounter.FsClient.PathExists(context.Background(),
		&fs.PathExistsRequest{
			Path: normalizeWindowsPath(path),
		})
	if err != nil {
		return false, err
	}
	return isExistsResponse.Exists, err
}

func (mounter *csiProxyMounter) EvalHostSymlinks(pathname string) (string, error) {
	return "", fmt.Errorf("EvalHostSymlinks is not implemented for csiProxyMounter")
}

func (mounter *csiProxyMounter) GetMountRefs(pathname string) ([]string, error) {
	return []string{}, fmt.Errorf("GetMountRefs is not implemented for csiProxyMounter")
}

func (mounter *csiProxyMounter) GetFSGroup(pathname string) (int64, error) {
	return -1, fmt.Errorf("GetFSGroup is not implemented for csiProxyMounter")
}

func (mounter *csiProxyMounter) GetSELinuxSupport(pathname string) (bool, error) {
	return false, fmt.Errorf("GetSELinuxSupport is not implemented for csiProxyMounter")
}

func (mounter *csiProxyMounter) GetMode(pathname string) (os.FileMode, error) {
	return 0, fmt.Errorf("GetMode is not implemented for csiProxyMounter")
}

func (mounter *csiProxyMounter) MountSensitive(source string, target string, fstype string, options []string, sensitiveOptions []string) error {
	return fmt.Errorf("MountSensitive is not implemented for csiProxyMounter")
}

func (mounter *csiProxyMounter) MountSensitiveWithoutSystemd(source string, target string, fstype string, options []string, sensitiveOptions []string) error {
	return fmt.Errorf("MountSensitiveWithoutSystemd is not implemented for csiProxyMounter")
}

// Rescan would trigger an update storage cache via the CSI proxy.
func (mounter *csiProxyMounter) Rescan() error {
	// Call Rescan from disk APIs of CSI Proxy.
	if _, err := mounter.DiskClient.Rescan(context.Background(), &disk.RescanRequest{}); err != nil {
		return err
	}
	return nil
}

// FindDiskByLun - given a lun number, find out the corresponding disk
func (mounter *csiProxyMounter) FindDiskByLun(lun string) (diskNum string, err error) {
	findDiskByLunResponse, err := mounter.DiskClient.ListDiskLocations(context.Background(), &disk.ListDiskLocationsRequest{})
	if err != nil {
		return "", err
	}

	// List all disk locations and match the lun id being requested for.
	// If match is found then return back the disk number.
	for diskID, location := range findDiskByLunResponse.DiskLocations {
		if strings.EqualFold(location.LUNID, lun) {
			return strconv.Itoa(int(diskID)), nil
		}
	}
	return "", fmt.Errorf("could not find disk id for lun: %s", lun)
}

// FormatAndMount - accepts the source disk number, target path to mount, the fstype to format with and options to be used.
<<<<<<< HEAD
func (mounter *csiProxyMounter) FormatAndMount(source string, target string, fstype string, options []string) error {
=======
func (mounter *CSIProxyMounter) FormatAndMount(source string, target string, fstype string, options []string) error {
>>>>>>> c5e9bffb
	diskNum, err := strconv.Atoi(source)
	if err != nil {
		return fmt.Errorf("parse %s failed with error: %v", source, err)
	}

	// Call PartitionDisk CSI proxy call to partition the disk and return the volume id
	partionDiskRequest := &disk.PartitionDiskRequest{
		DiskNumber: uint32(diskNum),
	}
	if _, err = mounter.DiskClient.PartitionDisk(context.Background(), partionDiskRequest); err != nil {
		return err
	}

	// List the volumes on the given disk.
	volumeIDsRequest := &volume.ListVolumesOnDiskRequest{
		DiskNumber: uint32(diskNum),
	}
	volumeIdResponse, err := mounter.VolumeClient.ListVolumesOnDisk(context.Background(), volumeIDsRequest)
	if err != nil {
		return err
	}

	// TODO: consider partitions and choose the right partition.
	// For now just choose the first volume.
	volumeID := volumeIdResponse.VolumeIds[0]

	// Check if the volume is formatted.
	isVolumeFormattedRequest := &volume.IsVolumeFormattedRequest{
		VolumeId: volumeID,
	}
	isVolumeFormattedResponse, err := mounter.VolumeClient.IsVolumeFormatted(context.Background(), isVolumeFormattedRequest)
	if err != nil {
		return err
	}

	// If the volume is not formatted, then format it, else proceed to mount.
	if !isVolumeFormattedResponse.Formatted {
		formatVolumeRequest := &volume.FormatVolumeRequest{
			VolumeId: volumeID,
			// TODO: Accept the filesystem and other options
		}
		_, err = mounter.VolumeClient.FormatVolume(context.Background(), formatVolumeRequest)
		if err != nil {
			return err
		}
	}

	// Mount the volume by calling the CSI proxy call.
	mountVolumeRequest := &volume.MountVolumeRequest{
		VolumeId:   volumeID,
		TargetPath: normalizeWindowsPath(target),
	}
	_, err = mounter.VolumeClient.MountVolume(context.Background(), mountVolumeRequest)
	if err != nil {
		return err
	}
	return nil
}

// ResizeVolume resizes the volume to the maximum available size.
<<<<<<< HEAD
func (mounter *csiProxyMounter) ResizeVolume(devicePath string) error {
=======
func (mounter *CSIProxyMounter) ResizeVolume(devicePath string) error {
>>>>>>> c5e9bffb
	req := &volume.ResizeVolumeRequest{VolumeId: devicePath, SizeBytes: 0}
	_, err := mounter.VolumeClient.ResizeVolume(context.Background(), req)
	return err
}

// GetVolumeSizeInBytes returns the size of the volume in bytes.
<<<<<<< HEAD
func (mounter *csiProxyMounter) GetVolumeSizeInBytes(devicePath string) (int64, error) {
=======
func (mounter *CSIProxyMounter) GetVolumeSizeInBytes(devicePath string) (int64, error) {
>>>>>>> c5e9bffb
	req := &volume.GetVolumeStatsRequest{VolumeId: devicePath}

	resp, err := mounter.VolumeClient.GetVolumeStats(context.Background(), req)
	if err != nil {
		return -1, err
	}

	return resp.TotalBytes, nil
<<<<<<< HEAD
=======
}

// GetAPIVersions returns the versions of the client APIs this mounter is using.
func (mounter *CSIProxyMounter) GetAPIVersions() string {
	return fmt.Sprintf(
		"API Versions filesystem: %s, disk: %s, volume: %s",
		fsclient.Version,
		diskclient.Version,
		volumeclient.Version,
	)
>>>>>>> c5e9bffb
}

// GetAPIVersions returns the versions of the client APIs this mounter is using.
func (mounter *csiProxyMounter) GetAPIVersions() string {
	return fmt.Sprintf(
		"API Versions filesystem: %s, disk: %s, volume: %s",
		fsclient.Version,
		diskclient.Version,
		volumeclient.Version,
	)
}

// newCSIProxyMounter - creates a new CSI Proxy mounter struct which encompassed all the
// clients to the CSI proxy - filesystem, disk and volume clients.
func newCSIProxyMounter() (*csiProxyMounter, error) {
	fsClient, err := fsclient.NewClient()
	if err != nil {
		return nil, err
	}
	diskClient, err := diskclient.NewClient()
	if err != nil {
		return nil, err
	}
	volumeClient, err := volumeclient.NewClient()
	if err != nil {
		return nil, err
	}
	return &csiProxyMounter{
		FsClient:     fsClient,
		DiskClient:   diskClient,
		VolumeClient: volumeClient,
	}, nil
}

func NewSafeMounter() (*mount.SafeFormatAndMount, error) {
<<<<<<< HEAD
	csiProxyMounter, err := newCSIProxyMounter()
=======
	csiProxyMounter, err := NewCSIProxyMounter()
>>>>>>> c5e9bffb
	if err == nil {
		klog.V(2).Infof("using CSIProxyMounterV1, %s", csiProxyMounter.GetAPIVersions())
		return &mount.SafeFormatAndMount{
			Interface: csiProxyMounter,
			Exec:      utilexec.New(),
		}, nil
	}

	klog.V(2).Infof("failed to connect to csi-proxy v1 with error: %v, will try with v1Beta", err)
<<<<<<< HEAD
	csiProxyMounterV1Beta, err := newCSIProxyMounterV1Beta()
=======
	csiProxyMounterV1Beta, err := NewCSIProxyMounterV1Beta()
>>>>>>> c5e9bffb
	if err == nil {
		klog.V(2).Infof("using CSIProxyMounterV1beta, %s", csiProxyMounterV1Beta.GetAPIVersions())
		return &mount.SafeFormatAndMount{
			Interface: csiProxyMounterV1Beta,
			Exec:      utilexec.New(),
		}, nil
	}

	klog.Errorf("failed to connect to csi-proxy v1beta with error: %v", err)
	return nil, err
}<|MERGE_RESOLUTION|>--- conflicted
+++ resolved
@@ -157,11 +157,7 @@
 }
 
 // GetDeviceNameFromMount returns the volume ID for a mount path.
-<<<<<<< HEAD
 func (mounter *csiProxyMounter) GetDeviceNameFromMount(mountPath, pluginMountDir string) (string, error) {
-=======
-func (mounter *CSIProxyMounter) GetDeviceNameFromMount(mountPath, pluginMountDir string) (string, error) {
->>>>>>> c5e9bffb
 	req := &volume.GetVolumeIDFromTargetPathRequest{TargetPath: normalizeWindowsPath(mountPath)}
 	resp, err := mounter.VolumeClient.GetVolumeIDFromTargetPath(context.Background(), req)
 	if err != nil {
@@ -262,11 +258,7 @@
 }
 
 // FormatAndMount - accepts the source disk number, target path to mount, the fstype to format with and options to be used.
-<<<<<<< HEAD
 func (mounter *csiProxyMounter) FormatAndMount(source string, target string, fstype string, options []string) error {
-=======
-func (mounter *CSIProxyMounter) FormatAndMount(source string, target string, fstype string, options []string) error {
->>>>>>> c5e9bffb
 	diskNum, err := strconv.Atoi(source)
 	if err != nil {
 		return fmt.Errorf("parse %s failed with error: %v", source, err)
@@ -327,22 +319,14 @@
 }
 
 // ResizeVolume resizes the volume to the maximum available size.
-<<<<<<< HEAD
 func (mounter *csiProxyMounter) ResizeVolume(devicePath string) error {
-=======
-func (mounter *CSIProxyMounter) ResizeVolume(devicePath string) error {
->>>>>>> c5e9bffb
 	req := &volume.ResizeVolumeRequest{VolumeId: devicePath, SizeBytes: 0}
 	_, err := mounter.VolumeClient.ResizeVolume(context.Background(), req)
 	return err
 }
 
 // GetVolumeSizeInBytes returns the size of the volume in bytes.
-<<<<<<< HEAD
 func (mounter *csiProxyMounter) GetVolumeSizeInBytes(devicePath string) (int64, error) {
-=======
-func (mounter *CSIProxyMounter) GetVolumeSizeInBytes(devicePath string) (int64, error) {
->>>>>>> c5e9bffb
 	req := &volume.GetVolumeStatsRequest{VolumeId: devicePath}
 
 	resp, err := mounter.VolumeClient.GetVolumeStats(context.Background(), req)
@@ -351,8 +335,6 @@
 	}
 
 	return resp.TotalBytes, nil
-<<<<<<< HEAD
-=======
 }
 
 // GetAPIVersions returns the versions of the client APIs this mounter is using.
@@ -363,7 +345,6 @@
 		diskclient.Version,
 		volumeclient.Version,
 	)
->>>>>>> c5e9bffb
 }
 
 // GetAPIVersions returns the versions of the client APIs this mounter is using.
@@ -399,11 +380,7 @@
 }
 
 func NewSafeMounter() (*mount.SafeFormatAndMount, error) {
-<<<<<<< HEAD
 	csiProxyMounter, err := newCSIProxyMounter()
-=======
-	csiProxyMounter, err := NewCSIProxyMounter()
->>>>>>> c5e9bffb
 	if err == nil {
 		klog.V(2).Infof("using CSIProxyMounterV1, %s", csiProxyMounter.GetAPIVersions())
 		return &mount.SafeFormatAndMount{
@@ -413,11 +390,7 @@
 	}
 
 	klog.V(2).Infof("failed to connect to csi-proxy v1 with error: %v, will try with v1Beta", err)
-<<<<<<< HEAD
 	csiProxyMounterV1Beta, err := newCSIProxyMounterV1Beta()
-=======
-	csiProxyMounterV1Beta, err := NewCSIProxyMounterV1Beta()
->>>>>>> c5e9bffb
 	if err == nil {
 		klog.V(2).Infof("using CSIProxyMounterV1beta, %s", csiProxyMounterV1Beta.GetAPIVersions())
 		return &mount.SafeFormatAndMount{
