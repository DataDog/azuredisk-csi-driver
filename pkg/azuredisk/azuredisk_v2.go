// +build azurediskv2

/*
Copyright 2017 The Kubernetes Authors.

Licensed under the Apache License, Version 2.0 (the "License");
you may not use this file except in compliance with the License.
You may obtain a copy of the License at

    http://www.apache.org/licenses/LICENSE-2.0

Unless required by applicable law or agreed to in writing, software
distributed under the License is distributed on an "AS IS" BASIS,
WITHOUT WARRANTIES OR CONDITIONS OF ANY KIND, either express or implied.
See the License for the specific language governing permissions and
limitations under the License.
*/

package azuredisk

import (
	"context"
	"flag"
	"os"
	"reflect"
	"strings"
	"time"

	"github.com/Azure/azure-sdk-for-go/services/compute/mgmt/2020-12-01/compute"
	"github.com/container-storage-interface/spec/lib/go/csi"
	"google.golang.org/grpc/codes"
	"google.golang.org/grpc/status"

	v1 "k8s.io/api/core/v1"
	"k8s.io/apimachinery/pkg/api/errors"
	metav1 "k8s.io/apimachinery/pkg/apis/meta/v1"
	apiRuntime "k8s.io/apimachinery/pkg/runtime"
	clientset "k8s.io/client-go/kubernetes"
	"k8s.io/client-go/rest"
	"k8s.io/client-go/tools/leaderelection/resourcelock"
	klogv1 "k8s.io/klog"
	"k8s.io/klog/klogr"
	"k8s.io/klog/v2"

	clientgoscheme "k8s.io/client-go/kubernetes/scheme"
	azuredisk "sigs.k8s.io/azuredisk-csi-driver/pkg/apis/azuredisk/v1alpha1"
	azDiskClientSet "sigs.k8s.io/azuredisk-csi-driver/pkg/apis/client/clientset/versioned"
	"sigs.k8s.io/azuredisk-csi-driver/pkg/controller"
	csicommon "sigs.k8s.io/azuredisk-csi-driver/pkg/csi-common"
	"sigs.k8s.io/azuredisk-csi-driver/pkg/optimization"
	"sigs.k8s.io/azuredisk-csi-driver/pkg/provisioner"
	volumehelper "sigs.k8s.io/azuredisk-csi-driver/pkg/util"
	"sigs.k8s.io/controller-runtime/pkg/manager"
)

var isControllerPlugin = flag.Bool("is-controller-plugin", false, "Boolean flag to indicate this instance is running as controller.")
var isNodePlugin = flag.Bool("is-node-plugin", false, "Boolean flag to indicate this instance is running as node daemon.")
var driverObjectNamespace = flag.String("driver-object-namespace", "azure-disk-csi", "namespace where driver related custom resources are created.")
var useDriverV2 = flag.Bool("temp-use-driver-v2", false, "A temporary flag to enable early test and development of Azure Disk CSI Driver V2. This will be removed in the future.")
var heartbeatFrequencyInSec = flag.Int("heartbeat-frequency-in-sec", 30, "Frequency in seconds at which node driver sends heartbeat.")
var controllerLeaseDurationInSec = flag.Int("lease-duration-in-sec", 15, "The duration that non-leader candidates will wait to force acquire leadership")
var controllerLeaseRenewDeadlineInSec = flag.Int("lease-renew-deadline-in-sec", 10, "The duration that the acting controlplane will retry refreshing leadership before giving up.")
var controllerLeaseRetryPeriodInSec = flag.Int("lease-retry-period-in-sec", 2, "The duration the LeaderElector clients should wait between tries of actions.")
var isTestRun = flag.Bool("is-test-run", false, "Boolean flag to indicate whether this instance is being used for sanity or integration tests")

// OutputCallDepth is the stack depth where we can find the origin of this call
const OutputCallDepth = 6

// DefaultPrefixLength is the length of the log prefix that we have to strip out
// when logging klogv1 to klogv2
const DefaultPrefixLength = 30

// DriverV2 implements all interfaces of CSI drivers
type DriverV2 struct {
	DriverCore
	nodeProvisioner                   NodeProvisioner
	cloudProvisioner                  controller.CloudProvisioner
	crdProvisioner                    CrdProvisioner
	volumeLocks                       *volumehelper.VolumeLocks
	objectNamespace                   string
	nodePartition                     string
	controllerPartition               string
	heartbeatFrequencyInSec           int
	controllerLeaseDurationInSec      int
	controllerLeaseRenewDeadlineInSec int
	controllerLeaseRetryPeriodInSec   int
	kubeConfig                        *rest.Config
	kubeClient                        clientset.Interface
}

type CrdProvisioner interface {
	RegisterDriverNode(ctx context.Context, node *v1.Node, nodePartition string, nodeID string) error
	CreateVolume(ctx context.Context, volumeName string, capacityRange *azuredisk.CapacityRange,
		volumeCapabilities []azuredisk.VolumeCapability, parameters map[string]string,
		secrets map[string]string, volumeContentSource *azuredisk.ContentVolumeSource,
		accessibilityReq *azuredisk.TopologyRequirement) (*azuredisk.AzVolumeStatusParams, error)
	DeleteVolume(ctx context.Context, volumeID string, secrets map[string]string) error
	PublishVolume(ctx context.Context, volumeID string, nodeID string, volumeCapability *azuredisk.VolumeCapability,
		readOnly bool, secrets map[string]string, volumeContext map[string]string) (map[string]string, error)
	UnpublishVolume(ctx context.Context, volumeID string, nodeID string, secrets map[string]string) error
	ExpandVolume(ctx context.Context, volumeID string, capacityRange *azuredisk.CapacityRange, secrets map[string]string) (*azuredisk.AzVolumeStatusParams, error)
	GetDiskClientSet() azDiskClientSet.Interface
	GetDiskClientSetAddr() *azDiskClientSet.Interface
}

// NewDriver creates a Driver or DriverV2 object depending on the --temp-use-driver-v2 flag.
func NewDriver(nodeID string, enablePerfOptimization bool) CSIDriver {
	var d CSIDriver

	if !*useDriverV2 {
		d = newDriverV1(nodeID, enablePerfOptimization)
	} else {
		d = newDriverV2(nodeID, enablePerfOptimization, *driverObjectNamespace, "default", "default", *heartbeatFrequencyInSec, *controllerLeaseDurationInSec, *controllerLeaseRenewDeadlineInSec, *controllerLeaseRetryPeriodInSec)
	}

	return d
}

// newDriverV2 Creates a NewCSIDriver object. Assumes vendor version is equal to driver version &
// does not support optional driver plugin info manifest field. Refer to CSI spec for more details.
func newDriverV2(nodeID string,
	enablePerfOptimization bool,
	driverObjectNamespace string,
	nodePartition string,
	controllerPartition string,
	heartbeatFrequency int,
	leaseDurationInSec int,
	leaseRenewDeadlineInSec int,
	leaseRetryPeriodInSec int) *DriverV2 {
	klog.Warning("Using DriverV2")
	driver := DriverV2{}
	driver.Name = DriverName
	driver.Version = driverVersion
	driver.NodeID = nodeID
	driver.perfOptimizationEnabled = enablePerfOptimization
	driver.volumeLocks = volumehelper.NewVolumeLocks()
	driver.objectNamespace = driverObjectNamespace
	driver.nodePartition = nodePartition
	driver.controllerPartition = controllerPartition
	driver.heartbeatFrequencyInSec = heartbeatFrequency
	driver.controllerLeaseDurationInSec = leaseDurationInSec
	driver.controllerLeaseRenewDeadlineInSec = leaseRenewDeadlineInSec
	driver.controllerLeaseRetryPeriodInSec = leaseRetryPeriodInSec
	return &driver
}

// Run driver initialization
func (d *DriverV2) Run(endpoint, kubeconfig string, disableAVSetNodes, testingMock bool) {
	versionMeta, err := GetVersionYAML()
	if err != nil {
		klog.Fatalf("%v", err)
	}
	klog.Infof("\nDRIVER INFORMATION:\n-------------------\n%s\n\nStreaming logs below:", versionMeta)

	d.kubeConfig, err = GetKubeConfig(kubeconfig)
	if err != nil || d.kubeConfig == nil {
		klog.Fatalf("failed to get kube config (%s), error: %v. Exiting application...", kubeconfig, err)
	}

	d.kubeClient, err = clientset.NewForConfig(d.kubeConfig)
	if err != nil || d.kubeClient == nil {
		klog.Fatalf("failed to get kubeclient with kubeconfig (%s), error: %v. Exiting application...", kubeconfig, err)
	}

	d.crdProvisioner, err = provisioner.NewCrdProvisioner(d.kubeConfig, d.objectNamespace)
	if err != nil {
		klog.Fatalf("Failed to get crd provisioner. Error: %v", err)
	}

	d.cloudProvisioner, err = provisioner.NewCloudProvisioner(d.kubeConfig, d.kubeClient, topologyKey, d.objectNamespace)
	if err != nil {
		klog.Fatalf("Failed to get controller provisioner. Error: %v", err)
	}

	if d.NodeID == "" {
		// Disable UseInstanceMetadata for controller to mitigate a timeout issue using IMDS
		// https://github.com/kubernetes-sigs/azuredisk-csi-driver/issues/168
		klog.Infoln("disable UseInstanceMetadata for controller")
		d.cloudProvisioner.GetCloud().Config.UseInstanceMetadata = false
	}

	d.deviceHelper = optimization.NewSafeDeviceHelper()

	if d.getPerfOptimizationEnabled() {
		d.nodeInfo, err = optimization.NewNodeInfo(d.cloudProvisioner.GetCloud(), d.NodeID)
		if err != nil {
			klog.Fatalf("Failed to get node info. Error: %v", err)
		}
	}

	d.nodeProvisioner, err = provisioner.NewNodeProvisioner()
	if err != nil {
		klog.Fatalf("Failed to get node provisioner. Error: %v", err)
	}

	d.AddControllerServiceCapabilities(
		[]csi.ControllerServiceCapability_RPC_Type{
			csi.ControllerServiceCapability_RPC_CREATE_DELETE_VOLUME,
			csi.ControllerServiceCapability_RPC_PUBLISH_UNPUBLISH_VOLUME,
			csi.ControllerServiceCapability_RPC_CREATE_DELETE_SNAPSHOT,
			csi.ControllerServiceCapability_RPC_LIST_SNAPSHOTS,
			csi.ControllerServiceCapability_RPC_CLONE_VOLUME,
			csi.ControllerServiceCapability_RPC_EXPAND_VOLUME,
			csi.ControllerServiceCapability_RPC_LIST_VOLUMES,
			csi.ControllerServiceCapability_RPC_LIST_VOLUMES_PUBLISHED_NODES,
		})
	d.AddVolumeCapabilityAccessModes([]csi.VolumeCapability_AccessMode_Mode{csi.VolumeCapability_AccessMode_SINGLE_NODE_WRITER})
	d.AddNodeServiceCapabilities([]csi.NodeServiceCapability_RPC_Type{
		csi.NodeServiceCapability_RPC_STAGE_UNSTAGE_VOLUME,
		csi.NodeServiceCapability_RPC_EXPAND_VOLUME,
		csi.NodeServiceCapability_RPC_GET_VOLUME_STATS,
	})

	// cancel the context the controller manager will be running under, if receive SIGTERM or SIGINT
	ctx := context.Background()

	// Start the controllers if this is a controller plug-in
	if *isControllerPlugin {
		go d.StartControllersAndDieOnExit(ctx)
	}

	// Register the AzDriverNode
	if *isNodePlugin {
		d.RegisterAzDriverNodeOrDie(ctx)
	}

	// Start the CSI endpoint/server
	s := csicommon.NewNonBlockingGRPCServer()
	// Driver d acts as IdentityServer, ControllerServer and NodeServer
	s.Start(endpoint, d, d, d, testingMock)

	// Start sending hearbeat and mark node as ready
	if *isNodePlugin {
		go d.RunAzDriverNodeHeartbeatLoop(ctx)
	}

	// Wait for the GRPC Server to exit
	s.Wait()
}

<<<<<<< HEAD
//StartControllersAndDieOnExit starts all the controllers for a certain object partition
func (d *DriverV2) StartControllersAndDieOnExit(ctx context.Context) {
	// Version of klogr used here has a dependency on klog v1
	// The klogr -> klogv1 dependency is chained so we can't update klogr to a newer version right now
	// Using below workaround to redirect klogv1 to use same log files as klogv2
	// More details @ https://github.com/kubernetes/klog/blob/master/examples/coexist_klog_v1_and_v2/coexist_klog_v1_and_v2.go
	var klogv1Flags flag.FlagSet
	klogv1.InitFlags(&klogv1Flags)
	klogv1Flags.Set("logtostderr", "false") // By default klog v1 logs to stderr, switch that off
	klogv1.SetOutputBySeverity("INFO", klogWriter{})
	klogv1.SetOutputBySeverity("ERROR", klogWriter{})
	klogv1.SetOutputBySeverity("WARNING", klogWriter{})
	klogv1.SetOutputBySeverity("FATAL", klogWriter{})
	log := klogr.New().WithName("AzDiskControllerManager").WithValues("namespace", d.objectNamespace).WithValues("partition", d.controllerPartition)

	leaseDuration := time.Duration(d.controllerLeaseDurationInSec) * time.Second
	renewDeadline := time.Duration(d.controllerLeaseRenewDeadlineInSec) * time.Second
	retryPeriod := time.Duration(d.controllerLeaseRetryPeriodInSec) * time.Second
	scheme := apiRuntime.NewScheme()
	clientgoscheme.AddToScheme(scheme)
	azuredisk.AddToScheme(scheme)

	// Setup a Manager
	klog.V(2).Info("Setting up controller manager")
	mgr, err := manager.New(d.kubeConfig, manager.Options{
		Scheme:                        scheme,
		Logger:                        log,
		LeaderElection:                true,
		LeaderElectionResourceLock:    resourcelock.LeasesResourceLock,
		LeaderElectionNamespace:       d.objectNamespace,
		LeaderElectionID:              d.controllerPartition,
		LeaseDuration:                 &leaseDuration,
		RenewDeadline:                 &renewDeadline,
		RetryPeriod:                   &retryPeriod,
		LeaderElectionReleaseOnCancel: true,
		Namespace:                     d.objectNamespace})
	if err != nil {
		klog.Errorf("Unable to set up overall controller manager. Error: %v. Exiting application...", err)
		os.Exit(1)
	}

	// Setup a new controller to clean-up AzDriverNodes
	// objects for the nodes which get deleted
	klog.V(2).Info("Initializing AzDriverNode controller")
	_, err = controller.NewAzDriverNodeController(mgr, d.crdProvisioner.GetDiskClientSetAddr(), d.objectNamespace)
	if err != nil {
		klog.Errorf("Failed to initialize AzDriverNodeController. Error: %v. Exiting application...", err)
		os.Exit(1)
	}

	klog.V(2).Info("Initializing AzVolumeAttachment controller")
	azvaReconciler, err := controller.NewAzVolumeAttachmentController(mgr, d.crdProvisioner.GetDiskClientSetAddr(), &d.kubeClient, d.objectNamespace, d.cloudProvisioner)
	if err != nil {
		klog.Errorf("Failed to initialize AzVolumeAttachmentController. Error: %v. Exiting application...", err)
		os.Exit(1)
	}

	klog.V(2).Info("Initializing AzVolume controller")
	azvReconciler, err := controller.NewAzVolumeController(mgr, d.crdProvisioner.GetDiskClientSetAddr(), &d.kubeClient, d.objectNamespace, d.cloudProvisioner)
	if err != nil {
		klog.Errorf("Failed to initialize AzVolumeController. Error: %v. Exiting application...", err)
		os.Exit(1)
	}

	klog.V(2).Info("Initializing PV controller")
	err = controller.NewPVController(mgr, d.crdProvisioner.GetDiskClientSetAddr(), d.objectNamespace)
	if err != nil {
		klog.Errorf("Failed to initialize PVController. Error: %v. Exiting application...", err)
		os.Exit(1)
	}

	klog.V(2).Info("Initializing VolumeAttachment controller")
	vaReconciler, err := controller.NewVolumeAttachmentController(ctx, mgr, d.crdProvisioner.GetDiskClientSetAddr(), &d.kubeClient, d.objectNamespace)
	if err != nil {
		klog.Errorf("Failed to initialize VolumeAttachmentController. Error: %v. Exiting application...", err)
		os.Exit(1)
	}
	// This goroutine is preserved for leader controller manager
	// Leader controller manager should recover CRI if possible and clean them up before exiting.
	go func() {
		<-mgr.Elected()
		// recover lost states if necessary
		klog.Infof("Elected as leader; initiating CRI recovery...")
		if err := azvReconciler.Recover(ctx); err != nil {
			klog.Warningf("Failed to recover AzVolume: %v", err)
		}
		if err := azvaReconciler.Recover(ctx); err != nil {
			klog.Warningf("Failed to recover AzVolumeAttachments: %v.", err)
		}
		if err := vaReconciler.Recover(ctx); err != nil {
			klog.Warningf("Failed to update AzVolumeAttachments with necessary VolumeAttachments Annotations: %v.", err)
		}
	}()

	klog.V(2).Info("Starting controller manager")
	if err := mgr.Start(ctx); err != nil {
		klog.Errorf("Controller manager exited: %v", err)
		os.Exit(1)
	}
	// If manager exits, exit the application
	// as recommended for the processes doing
	// leader election
	klog.V(2).Info("Controller manager exited without an error. Exiting application...")
	os.Exit(0)
}

// RegisterAzDriverNodeOrDie creates custom resource for this driverNode
func (d *DriverV2) RegisterAzDriverNodeOrDie(ctx context.Context) {
	var node *v1.Node
	var err error
	if d.NodeID == "" {
		klog.Errorf("NodeID is nil, can not initialize AzDriverNode")
	}

	if !*isTestRun {
		klog.V(2).Infof("Registering AzDriverNode for node (%s)", d.NodeID)
		node, err := d.kubeClient.CoreV1().Nodes().Get(ctx, d.NodeID, metav1.GetOptions{})
		if err != nil || node == nil {
			klog.Errorf("Failed to get node (%s), error: %v", node, err)
			err = errors.NewBadRequest("Failed to get node or node not found, can not register the plugin.")
		}
	}

	if err == nil {
		err = d.crdProvisioner.RegisterDriverNode(ctx, node, d.nodePartition, d.NodeID)
	}

	if err != nil {
		klog.Fatalf("Failed to register AzDriverNode, error: %v. Exiting process...", err)
	}
}

// RunAzDriverNodeHeartbeatLoop runs a loop to send heartbeat from the node
func (d *DriverV2) RunAzDriverNodeHeartbeatLoop(ctx context.Context) {

	var err error
	var cachedAzDriverNode *azuredisk.AzDriverNode
	azN := d.crdProvisioner.GetDiskClientSet().DiskV1alpha1().AzDriverNodes(d.objectNamespace)
	heartbeatFrequency := time.Duration(d.heartbeatFrequencyInSec) * time.Second
	klog.V(1).Infof("Starting heartbeat loop with frequency (%v)", heartbeatFrequency)
	for {

		// Check if we have a cached copy of the
		// If not then get it
		if cachedAzDriverNode == nil {
			klog.V(2).Info("Don't have current AzDriverNodeStatus. Getting current AzDriverNodes status.")
			cachedAzDriverNode, err = azN.Get(context.Background(), strings.ToLower(d.NodeID), metav1.GetOptions{})
			// If we are not able to get the AzDriverNode, just wait and retry
			// In heartbeat loop we don't try to create the AzDriverNode object
			// If the object is deleted, the heartbeat for the node will become stale
			// Scheduler will stop scheduling nodes here
			// An external process should take action to recover this node
			if err != nil || cachedAzDriverNode == nil {
				klog.Errorf("Failed to get AzDriverNode resource from the api server. Error: %v", err)
				time.Sleep(heartbeatFrequency)
				cachedAzDriverNode = nil

				continue
			}
		}

		// Send heartbeat
		azDriverNodeToUpdate := cachedAzDriverNode.DeepCopy()
		timestamp := time.Now().UnixNano()
		readyForAllocation := true
		statusMessage := "Driver node healthy."
		klog.V(2).Infof("Updating status for (%v)", azDriverNodeToUpdate)
		if azDriverNodeToUpdate.Status == nil {
			azDriverNodeToUpdate.Status = &azuredisk.AzDriverNodeStatus{}
		}
		azDriverNodeToUpdate.Status.ReadyForVolumeAllocation = &readyForAllocation
		azDriverNodeToUpdate.Status.LastHeartbeatTime = &timestamp
		azDriverNodeToUpdate.Status.StatusMessage = &statusMessage
		klog.V(2).Infof("Sending heartbeat ReadyForVolumeAllocation=(%v) LastHeartbeatTime=(%v)", *azDriverNodeToUpdate.Status.ReadyForVolumeAllocation, *azDriverNodeToUpdate.Status.LastHeartbeatTime)
		cachedAzDriverNode, err = azN.UpdateStatus(ctx, azDriverNodeToUpdate, metav1.UpdateOptions{})
		if err != nil {
			klog.Errorf("Failed to update heartbeat for AzDriverNode resource. Error: %v", err)
			cachedAzDriverNode = nil
		}

		// If context is cancelled just return
		select {
		case <-ctx.Done():
			klog.Errorf("Context cancelled, stopped sending heartbeat.")
			return
		default:
			// sleep
			time.Sleep(heartbeatFrequency)
			continue
		}
	}
}

// klogWriter is used in SetOutputBySeverity call below to redirect
// any calls to klogv1 to end up in klogv2
type klogWriter struct{}

func (kw klogWriter) Write(p []byte) (n int, err error) {
	if len(p) < DefaultPrefixLength {
		klog.InfoDepth(OutputCallDepth, string(p))
		return len(p), nil
	}
	if p[0] == 'I' {
		klog.InfoDepth(OutputCallDepth, string(p[DefaultPrefixLength:]))
	} else if p[0] == 'W' {
		klog.WarningDepth(OutputCallDepth, string(p[DefaultPrefixLength:]))
	} else if p[0] == 'E' {
		klog.ErrorDepth(OutputCallDepth, string(p[DefaultPrefixLength:]))
	} else if p[0] == 'F' {
		klog.FatalDepth(OutputCallDepth, string(p[DefaultPrefixLength:]))
	} else {
		klog.InfoDepth(OutputCallDepth, string(p[DefaultPrefixLength:]))
	}
	return len(p), nil
}

func (d *DriverV2) checkDiskExists(ctx context.Context, diskURI string) error {
=======
func (d *DriverV2) checkDiskExists(ctx context.Context, diskURI string) (*compute.Disk, error) {
>>>>>>> 703d60d1
	diskName, err := GetDiskName(diskURI)
	if err != nil {
		return nil, err
	}

	resourceGroup, err := GetResourceGroupFromURI(diskURI)
	if err != nil {
		return nil, err
	}

<<<<<<< HEAD
	if _, rerr := d.cloudProvisioner.GetCloud().DisksClient.Get(ctx, resourceGroup, diskName); rerr != nil {
		return rerr.Error()
=======
	disk, rerr := d.cloud.DisksClient.Get(ctx, resourceGroup, diskName)
	if rerr != nil {
		return nil, rerr.Error()
>>>>>>> 703d60d1
	}

	return &disk, nil
}

func (d *DriverV2) checkDiskCapacity(ctx context.Context, resourceGroup, diskName string, requestGiB int) (bool, error) {
	disk, err := d.cloudProvisioner.GetCloud().DisksClient.Get(ctx, resourceGroup, diskName)
	// Because we can not judge the reason of the error. Maybe the disk does not exist.
	// So here we do not handle the error.
	if err == nil {
		if !reflect.DeepEqual(disk, compute.Disk{}) && disk.DiskSizeGB != nil && int(*disk.DiskSizeGB) != requestGiB {
			return false, status.Errorf(codes.AlreadyExists, "the request volume already exists, but its capacity(%v) is different from (%v)", *disk.DiskProperties.DiskSizeGB, requestGiB)
		}
	}
	return true, nil
}

func (d *DriverV2) getVolumeLocks() *volumehelper.VolumeLocks {
	return d.volumeLocks
}

func (d *DriverV2) addControllerFinalizer(finalizers []string, finalizerToAdd string) []string {
	for _, finalizer := range finalizers {
		if finalizer == finalizerToAdd {
			return finalizers
		}
	}
	finalizers = append(finalizers, finalizerToAdd)
	return finalizers
}

func (d *DriverV2) removeControllerFinalizer(finalizers []string, finalizerToRemove string) []string {
	removed := []string{}
	for _, finalizer := range finalizers {
		if finalizer != finalizerToRemove {
			removed = append(removed, finalizer)
		}
	}
	return removed
}<|MERGE_RESOLUTION|>--- conflicted
+++ resolved
@@ -238,7 +238,6 @@
 	s.Wait()
 }
 
-<<<<<<< HEAD
 //StartControllersAndDieOnExit starts all the controllers for a certain object partition
 func (d *DriverV2) StartControllersAndDieOnExit(ctx context.Context) {
 	// Version of klogr used here has a dependency on klog v1
@@ -455,10 +454,7 @@
 	return len(p), nil
 }
 
-func (d *DriverV2) checkDiskExists(ctx context.Context, diskURI string) error {
-=======
 func (d *DriverV2) checkDiskExists(ctx context.Context, diskURI string) (*compute.Disk, error) {
->>>>>>> 703d60d1
 	diskName, err := GetDiskName(diskURI)
 	if err != nil {
 		return nil, err
@@ -469,14 +465,9 @@
 		return nil, err
 	}
 
-<<<<<<< HEAD
-	if _, rerr := d.cloudProvisioner.GetCloud().DisksClient.Get(ctx, resourceGroup, diskName); rerr != nil {
-		return rerr.Error()
-=======
-	disk, rerr := d.cloud.DisksClient.Get(ctx, resourceGroup, diskName)
+	disk, rerr := d.cloudProvisioner.GetCloud().DisksClient.Get(ctx, resourceGroup, diskName)
 	if rerr != nil {
 		return nil, rerr.Error()
->>>>>>> 703d60d1
 	}
 
 	return &disk, nil
