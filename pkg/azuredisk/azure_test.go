--- conflicted
+++ resolved
@@ -88,7 +88,6 @@
 	}
 
 	tests := []struct {
-<<<<<<< HEAD
 		desc                     string
 		kubeconfig               string
 		expectError              bool
@@ -108,22 +107,6 @@
 			expectError:              true,
 			envVariableHasConfig:     false,
 			envVariableConfigIsValid: false,
-=======
-		desc        string
-		kubeconfig  string
-		userAgent   string
-		expectedErr error
-	}{
-		{
-			desc:        "[failure] out of cluster, no kubeconfig, no credential file",
-			kubeconfig:  "",
-			expectedErr: nil,
-		},
-		{
-			desc:        "[failure] out of cluster & in cluster, specify a non-exist kubeconfig, no credential file",
-			kubeconfig:  "/tmp/non-exist.json",
-			expectedErr: nil,
->>>>>>> a29c941a
 		},
 		{
 			desc:                     "[failure] no config passed, invalid config in env.",
@@ -133,17 +116,11 @@
 			envVariableConfigIsValid: false,
 		},
 		{
-<<<<<<< HEAD
 			desc:                     "[success] no config passed, valid config in env.",
 			kubeconfig:               "",
 			expectError:              false,
 			envVariableHasConfig:     true,
 			envVariableConfigIsValid: true,
-=======
-			desc:        "[failure] out of cluster & in cluster, specify a fake kubeconfig, no credential file",
-			kubeconfig:  fakeKubeConfig,
-			expectedErr: nil,
->>>>>>> a29c941a
 		},
 	}
 
@@ -203,6 +180,21 @@
 		expectedErr error
 	}{
 		{
+			desc:        "[failure] out of cluster, no kubeconfig, no credential file",
+			kubeconfig:  "",
+			expectedErr: nil,
+		},
+		{
+			desc:        "[failure] out of cluster & in cluster, specify a non-exist kubeconfig, no credential file",
+			kubeconfig:  "/tmp/non-exist.json",
+			expectedErr: nil,
+		},
+		{
+			desc:        "[failure] out of cluster & in cluster, specify a fake kubeconfig, no credential file",
+			kubeconfig:  fakeKubeConfig,
+			expectedErr: nil,
+		},
+		{
 			desc:        "[success] out of cluster & in cluster, no kubeconfig, a fake credential file",
 			kubeconfig:  "",
 			userAgent:   "useragent",
@@ -230,12 +222,7 @@
 			}
 			os.Setenv(DefaultAzureCredentialFileEnv, fakeCredFile)
 		}
-<<<<<<< HEAD
-
-		_, err := GetCloudProvider(test.kubeconfig, "", "", "")
-=======
 		cloud, err := GetCloudProvider(test.kubeconfig, "", "", test.userAgent)
->>>>>>> a29c941a
 		if !reflect.DeepEqual(err, test.expectedErr) {
 			t.Errorf("desc: %s,\n input: %q, GetCloudProvider err: %v, expectedErr: %v", test.desc, test.kubeconfig, err, test.expectedErr)
 		}
